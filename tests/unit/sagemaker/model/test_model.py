--- conflicted
+++ resolved
@@ -70,13 +70,8 @@
     container_def = {"Image": MODEL_IMAGE, "Environment": {}, "ModelDataUrl": MODEL_DATA}
     prepare_container_def.return_value = container_def
 
-<<<<<<< HEAD
-    model = Model(MODEL_IMAGE, MODEL_DATA, sagemaker_session=sagemaker_session)
-    model._create_sagemaker_model(INSTANCE_TYPE)
-=======
     model = Model(MODEL_DATA, MODEL_IMAGE, sagemaker_session=sagemaker_session)
     model._create_sagemaker_model()
->>>>>>> dc444d7f
 
     prepare_container_def.assert_called_with(None, accelerator_type=None)
     name_from_image.assert_called_with(MODEL_IMAGE)
