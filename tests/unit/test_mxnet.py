--- conflicted
+++ resolved
@@ -467,37 +467,25 @@
     assert _is_mms_version(mxnet_version) ^ (tar_and_upload.called and not repack_model.called)
 
 
-<<<<<<< HEAD
+def test_model_prepare_container_def_no_instance_type_or_image(mxnet_version, mxnet_py_version):
+    model = MXNetModel(
+        MODEL_DATA,
+        role=ROLE,
+        entry_point=SCRIPT_PATH,
+        framework_version=mxnet_version,
+        py_version=mxnet_py_version,
+    )
+
+    with pytest.raises(ValueError) as e:
+        model.prepare_container_def()
+
+    expected_msg = "Must supply either an instance type (for choosing CPU vs GPU) or an image URI."
+    assert expected_msg in str(e)
+
+
 def test_attach(sagemaker_session, mxnet_version, mxnet_py_version):
     training_image = "1.dkr.ecr.us-west-2.amazonaws.com/sagemaker-mxnet-{0}-cpu:{1}-cpu-{0}".format(
         mxnet_py_version, mxnet_version
-=======
-def test_model_prepare_container_def_no_instance_type_or_image():
-    model = MXNetModel(MODEL_DATA, role=ROLE, entry_point=SCRIPT_PATH)
-
-    with pytest.raises(ValueError) as e:
-        model.prepare_container_def()
-
-    expected_msg = "Must supply either an instance type (for choosing CPU vs GPU) or an image URI."
-    assert expected_msg in str(e)
-
-
-def test_train_image_default(sagemaker_session):
-    mx = MXNet(
-        entry_point=SCRIPT_PATH,
-        role=ROLE,
-        sagemaker_session=sagemaker_session,
-        train_instance_count=INSTANCE_COUNT,
-        train_instance_type=INSTANCE_TYPE,
-    )
-
-    assert _get_full_image_uri(defaults.MXNET_VERSION) in mx.train_image()
-
-
-def test_attach(sagemaker_session, mxnet_version):
-    training_image = "1.dkr.ecr.us-west-2.amazonaws.com/sagemaker-mxnet-py2-cpu:{}-cpu-py2".format(
-        mxnet_version
->>>>>>> dc444d7f
     )
     returned_job_description = {
         "AlgorithmSpecification": {"TrainingInputMode": "File", "TrainingImage": training_image},
