# Copyright 2017-2020 Amazon.com, Inc. or its affiliates. All Rights Reserved.
#
# Licensed under the Apache License, Version 2.0 (the "License"). You
# may not use this file except in compliance with the License. A copy of
# the License is located at
#
#     http://aws.amazon.com/apache2.0/
#
# or in the "license" file accompanying this file. This file is
# distributed on an "AS IS" BASIS, WITHOUT WARRANTIES OR CONDITIONS OF
# ANY KIND, either express or implied. See the License for the specific
# language governing permissions and limitations under the License.
from __future__ import absolute_import
import logging

import json
import os
import pytest
import sys
from mock import ANY, MagicMock, Mock, patch

from sagemaker.pytorch import defaults
from sagemaker.pytorch import PyTorch
from sagemaker.pytorch import PyTorchPredictor, PyTorchModel


DATA_DIR = os.path.join(os.path.dirname(__file__), "..", "data")
SCRIPT_PATH = os.path.join(DATA_DIR, "dummy_script.py")
SERVING_SCRIPT_FILE = "another_dummy_script.py"
MODEL_DATA = "s3://some/data.tar.gz"
ENV = {"DUMMY_ENV_VAR": "dummy_value"}
TIMESTAMP = "2017-11-06-14:14:15.672"
TIME = 1507167947
BUCKET_NAME = "mybucket"
INSTANCE_COUNT = 1
INSTANCE_TYPE = "ml.c4.4xlarge"
ACCELERATOR_TYPE = "ml.eia.medium"
PYTHON_VERSION = "py" + str(sys.version_info.major)
IMAGE_NAME = "sagemaker-pytorch"
JOB_NAME = "{}-{}".format(IMAGE_NAME, TIMESTAMP)
IMAGE_URI_FORMAT_STRING = "520713654638.dkr.ecr.{}.amazonaws.com/{}:{}-{}-{}"
ROLE = "Dummy"
REGION = "us-west-2"
GPU = "ml.p2.xlarge"
CPU = "ml.c4.xlarge"

ENDPOINT_DESC = {"EndpointConfigName": "test-endpoint"}

ENDPOINT_CONFIG_DESC = {"ProductionVariants": [{"ModelName": "model-1"}, {"ModelName": "model-2"}]}

LIST_TAGS_RESULT = {"Tags": [{"Key": "TagtestKey", "Value": "TagtestValue"}]}

EXPERIMENT_CONFIG = {
    "ExperimentName": "exp",
    "TrialName": "trial",
    "TrialComponentDisplayName": "tc",
}


@pytest.fixture(name="sagemaker_session")
def fixture_sagemaker_session():
    boto_mock = Mock(name="boto_session", region_name=REGION)
    session = Mock(
        name="sagemaker_session",
        boto_session=boto_mock,
        boto_region_name=REGION,
        config=None,
        local_mode=False,
        s3_resource=None,
        s3_client=None,
    )

    describe = {"ModelArtifacts": {"S3ModelArtifacts": "s3://m/m.tar.gz"}}
    session.sagemaker_client.describe_training_job = Mock(return_value=describe)
    session.sagemaker_client.describe_endpoint = Mock(return_value=ENDPOINT_DESC)
    session.sagemaker_client.describe_endpoint_config = Mock(return_value=ENDPOINT_CONFIG_DESC)
    session.sagemaker_client.list_tags = Mock(return_value=LIST_TAGS_RESULT)
    session.default_bucket = Mock(name="default_bucket", return_value=BUCKET_NAME)
    session.expand_role = Mock(name="expand_role", return_value=ROLE)
    return session


def _get_full_cpu_image_uri(version, py_version=PYTHON_VERSION):
    return IMAGE_URI_FORMAT_STRING.format(REGION, IMAGE_NAME, version, "cpu", py_version)


def _get_full_gpu_image_uri(version, py_version=PYTHON_VERSION):
    return IMAGE_URI_FORMAT_STRING.format(REGION, IMAGE_NAME, version, "gpu", py_version)


def _get_full_cpu_image_uri_with_ei(version, py_version=PYTHON_VERSION):
    return _get_full_cpu_image_uri(version, py_version=py_version) + "-eia"


def _pytorch_estimator(
    sagemaker_session, framework_version, train_instance_type=None, base_job_name=None, **kwargs
):
    return PyTorch(
        entry_point=SCRIPT_PATH,
        framework_version=framework_version,
        py_version=PYTHON_VERSION,
        role=ROLE,
        sagemaker_session=sagemaker_session,
        train_instance_count=INSTANCE_COUNT,
        train_instance_type=train_instance_type if train_instance_type else INSTANCE_TYPE,
        base_job_name=base_job_name,
        **kwargs
    )


def _create_train_job(version):
    return {
        "image": _get_full_cpu_image_uri(version),
        "input_mode": "File",
        "input_config": [
            {
                "ChannelName": "training",
                "DataSource": {
                    "S3DataSource": {
                        "S3DataDistributionType": "FullyReplicated",
                        "S3DataType": "S3Prefix",
                    }
                },
            }
        ],
        "role": ROLE,
        "job_name": JOB_NAME,
        "output_config": {"S3OutputPath": "s3://{}/".format(BUCKET_NAME)},
        "resource_config": {
            "InstanceType": "ml.c4.4xlarge",
            "InstanceCount": 1,
            "VolumeSizeInGB": 30,
        },
        "hyperparameters": {
            "sagemaker_program": json.dumps("dummy_script.py"),
            "sagemaker_enable_cloudwatch_metrics": "false",
            "sagemaker_container_log_level": str(logging.INFO),
            "sagemaker_job_name": json.dumps(JOB_NAME),
            "sagemaker_submit_directory": json.dumps(
                "s3://{}/{}/source/sourcedir.tar.gz".format(BUCKET_NAME, JOB_NAME)
            ),
            "sagemaker_region": '"us-west-2"',
        },
        "stop_condition": {"MaxRuntimeInSeconds": 24 * 60 * 60},
        "tags": None,
        "vpc_config": None,
        "metric_definitions": None,
        "experiment_config": None,
        "debugger_hook_config": {
            "CollectionConfigurations": [],
            "S3OutputPath": "s3://{}/".format(BUCKET_NAME),
        },
    }


def test_create_model(sagemaker_session, pytorch_version, pytorch_py_version):
    container_log_level = '"logging.INFO"'
    source_dir = "s3://mybucket/source"
    pytorch = PyTorch(
        entry_point=SCRIPT_PATH,
        role=ROLE,
        sagemaker_session=sagemaker_session,
        train_instance_count=INSTANCE_COUNT,
        train_instance_type=INSTANCE_TYPE,
        framework_version=pytorch_version,
        py_version=pytorch_py_version,
        container_log_level=container_log_level,
        base_job_name="job",
        source_dir=source_dir,
    )

    job_name = "new_name"
    pytorch.fit(inputs="s3://mybucket/train", job_name="new_name")
    model = pytorch.create_model()

    assert model.sagemaker_session == sagemaker_session
    assert model.framework_version == pytorch_version
    assert model.py_version == pytorch_py_version
    assert model.entry_point == SCRIPT_PATH
    assert model.role == ROLE
    assert model.name == job_name
    assert model.container_log_level == container_log_level
    assert model.source_dir == source_dir
    assert model.vpc_config is None


def test_create_model_with_optional_params(sagemaker_session, pytorch_version, pytorch_py_version):
    container_log_level = '"logging.INFO"'
    source_dir = "s3://mybucket/source"
    enable_cloudwatch_metrics = "true"
    pytorch = PyTorch(
        entry_point=SCRIPT_PATH,
        framework_version=pytorch_version,
        py_version=pytorch_py_version,
        role=ROLE,
        sagemaker_session=sagemaker_session,
        train_instance_count=INSTANCE_COUNT,
        train_instance_type=INSTANCE_TYPE,
        container_log_level=container_log_level,
        base_job_name="job",
        source_dir=source_dir,
        enable_cloudwatch_metrics=enable_cloudwatch_metrics,
    )

    pytorch.fit(inputs="s3://mybucket/train", job_name="new_name")

    new_role = "role"
    model_server_workers = 2
    vpc_config = {"Subnets": ["foo"], "SecurityGroupIds": ["bar"]}
    model_name = "model-name"
    model = pytorch.create_model(
        role=new_role,
        model_server_workers=model_server_workers,
        vpc_config_override=vpc_config,
        entry_point=SERVING_SCRIPT_FILE,
        env=ENV,
        name=model_name,
    )

    assert model.role == new_role
    assert model.model_server_workers == model_server_workers
    assert model.vpc_config == vpc_config
    assert model.entry_point == SERVING_SCRIPT_FILE
    assert model.env == ENV
    assert model.name == model_name


def test_create_model_with_custom_image(sagemaker_session):
    container_log_level = '"logging.INFO"'
    source_dir = "s3://mybucket/source"
    image = "pytorch:9000"
    pytorch = PyTorch(
        entry_point=SCRIPT_PATH,
        role=ROLE,
        sagemaker_session=sagemaker_session,
        train_instance_count=INSTANCE_COUNT,
        train_instance_type=INSTANCE_TYPE,
        container_log_level=container_log_level,
        image_name=image,
        base_job_name="job",
        source_dir=source_dir,
    )

    job_name = "new_name"
    pytorch.fit(inputs="s3://mybucket/train", job_name="new_name")
    model = pytorch.create_model()

    assert model.sagemaker_session == sagemaker_session
    assert model.image == image
    assert model.entry_point == SCRIPT_PATH
    assert model.role == ROLE
    assert model.name == job_name
    assert model.container_log_level == container_log_level
    assert model.source_dir == source_dir


@patch("sagemaker.utils.create_tar_file", MagicMock())
@patch("time.strftime", return_value=TIMESTAMP)
def test_pytorch(strftime, sagemaker_session, pytorch_version):
    pytorch = PyTorch(
        entry_point=SCRIPT_PATH,
        role=ROLE,
        sagemaker_session=sagemaker_session,
        train_instance_count=INSTANCE_COUNT,
        train_instance_type=INSTANCE_TYPE,
        framework_version=pytorch_version,
        py_version=PYTHON_VERSION,
    )

    inputs = "s3://mybucket/train"

    pytorch.fit(inputs=inputs, experiment_config=EXPERIMENT_CONFIG)

    sagemaker_call_names = [c[0] for c in sagemaker_session.method_calls]
    assert sagemaker_call_names == ["train", "logs_for_job"]
    boto_call_names = [c[0] for c in sagemaker_session.boto_session.method_calls]
    assert boto_call_names == ["resource"]

    expected_train_args = _create_train_job(pytorch_version)
    expected_train_args["input_config"][0]["DataSource"]["S3DataSource"]["S3Uri"] = inputs
    expected_train_args["experiment_config"] = EXPERIMENT_CONFIG

    actual_train_args = sagemaker_session.method_calls[0][2]
    assert actual_train_args == expected_train_args

    model = pytorch.create_model()

    expected_image_base = "520713654638.dkr.ecr.us-west-2.amazonaws.com/sagemaker-pytorch:{}-gpu-{}"
    assert {
        "Environment": {
            "SAGEMAKER_SUBMIT_DIRECTORY": "s3://mybucket/sagemaker-pytorch-{}/source/sourcedir.tar.gz".format(
                TIMESTAMP
            ),
            "SAGEMAKER_PROGRAM": "dummy_script.py",
            "SAGEMAKER_ENABLE_CLOUDWATCH_METRICS": "false",
            "SAGEMAKER_REGION": "us-west-2",
            "SAGEMAKER_CONTAINER_LOG_LEVEL": "20",
        },
        "Image": expected_image_base.format(pytorch_version, PYTHON_VERSION),
        "ModelDataUrl": "s3://m/m.tar.gz",
    } == model.prepare_container_def(GPU)

    assert "cpu" in model.prepare_container_def(CPU)["Image"]
    predictor = pytorch.deploy(1, GPU)
    assert isinstance(predictor, PyTorchPredictor)


@patch("sagemaker.utils.create_tar_file", MagicMock())
def test_model(sagemaker_session, pytorch_version, pytorch_py_version):
    model = PyTorchModel(
        MODEL_DATA,
        role=ROLE,
        entry_point=SCRIPT_PATH,
        framework_version=pytorch_version,
        py_version=pytorch_py_version,
        sagemaker_session=sagemaker_session,
    )
    predictor = model.deploy(1, GPU)
    assert isinstance(predictor, PyTorchPredictor)


@patch("sagemaker.utils.create_tar_file", MagicMock())
@patch("sagemaker.utils.repack_model")
def test_mms_model(repack_model, sagemaker_session):
    PyTorchModel(
        MODEL_DATA,
        role=ROLE,
        entry_point=SCRIPT_PATH,
        sagemaker_session=sagemaker_session,
        framework_version="1.2",
        py_version=PYTHON_VERSION,
    ).deploy(1, GPU)

    repack_model.assert_called_with(
        dependencies=[],
        inference_script=SCRIPT_PATH,
        kms_key=None,
        model_uri="s3://some/data.tar.gz",
        repacked_model_uri=ANY,
        sagemaker_session=sagemaker_session,
        source_directory=None,
    )


@patch("sagemaker.utils.create_tar_file", MagicMock())
@patch("sagemaker.utils.repack_model")
def test_non_mms_model(repack_model, sagemaker_session):
    PyTorchModel(
        MODEL_DATA,
        role=ROLE,
        entry_point=SCRIPT_PATH,
        sagemaker_session=sagemaker_session,
        framework_version="1.1",
        py_version=PYTHON_VERSION,
    ).deploy(1, GPU)

    repack_model.assert_not_called()


@patch("sagemaker.fw_utils.tar_and_upload_dir", MagicMock())
def test_model_image_accelerator(sagemaker_session):
    with pytest.raises(ValueError) as error:
        model = PyTorchModel(
            MODEL_DATA,
            role=ROLE,
            entry_point=SCRIPT_PATH,
            sagemaker_session=sagemaker_session,
            framework_version="1.3.1",
            py_version="py2",
        )
        model.deploy(1, CPU, accelerator_type=ACCELERATOR_TYPE)
    assert "pytorch-serving is not supported with Amazon Elastic Inference in Python 2." in str(
        error
    )


<<<<<<< HEAD
def test_train_image_default(sagemaker_session, pytorch_version, pytorch_py_version):
=======
def test_model_prepare_container_def_no_instance_type_or_image():
    model = PyTorchModel(MODEL_DATA, role=ROLE, entry_point=SCRIPT_PATH)

    with pytest.raises(ValueError) as e:
        model.prepare_container_def()

    expected_msg = "Must supply either an instance type (for choosing CPU vs GPU) or an image URI."
    assert expected_msg in str(e)


def test_train_image_default(sagemaker_session):
>>>>>>> dc444d7f
    pytorch = PyTorch(
        entry_point=SCRIPT_PATH,
        framework_version=pytorch_version,
        py_version=pytorch_py_version,
        role=ROLE,
        sagemaker_session=sagemaker_session,
        train_instance_count=INSTANCE_COUNT,
        train_instance_type=INSTANCE_TYPE,
    )

    assert _get_full_cpu_image_uri(pytorch_version, pytorch_py_version) in pytorch.train_image()


def test_train_image_cpu_instances(sagemaker_session, pytorch_version):
    pytorch = _pytorch_estimator(
        sagemaker_session, pytorch_version, train_instance_type="ml.c2.2xlarge"
    )
    assert pytorch.train_image() == _get_full_cpu_image_uri(pytorch_version)

    pytorch = _pytorch_estimator(
        sagemaker_session, pytorch_version, train_instance_type="ml.c4.2xlarge"
    )
    assert pytorch.train_image() == _get_full_cpu_image_uri(pytorch_version)

    pytorch = _pytorch_estimator(sagemaker_session, pytorch_version, train_instance_type="ml.m16")
    assert pytorch.train_image() == _get_full_cpu_image_uri(pytorch_version)


def test_train_image_gpu_instances(sagemaker_session, pytorch_version):
    pytorch = _pytorch_estimator(
        sagemaker_session, pytorch_version, train_instance_type="ml.g2.2xlarge"
    )
    assert pytorch.train_image() == _get_full_gpu_image_uri(pytorch_version)

    pytorch = _pytorch_estimator(
        sagemaker_session, pytorch_version, train_instance_type="ml.p2.2xlarge"
    )
    assert pytorch.train_image() == _get_full_gpu_image_uri(pytorch_version)


def test_attach(sagemaker_session, pytorch_version):
    training_image = "1.dkr.ecr.us-west-2.amazonaws.com/sagemaker-pytorch:{}-cpu-{}".format(
        pytorch_version, PYTHON_VERSION
    )
    returned_job_description = {
        "AlgorithmSpecification": {"TrainingInputMode": "File", "TrainingImage": training_image},
        "HyperParameters": {
            "sagemaker_submit_directory": '"s3://some/sourcedir.tar.gz"',
            "sagemaker_program": '"iris-dnn-classifier.py"',
            "sagemaker_s3_uri_training": '"sagemaker-3/integ-test-data/tf_iris"',
            "sagemaker_enable_cloudwatch_metrics": "false",
            "sagemaker_container_log_level": '"logging.INFO"',
            "sagemaker_job_name": '"neo"',
            "training_steps": "100",
            "sagemaker_region": '"us-west-2"',
        },
        "RoleArn": "arn:aws:iam::366:role/SageMakerRole",
        "ResourceConfig": {
            "VolumeSizeInGB": 30,
            "InstanceCount": 1,
            "InstanceType": "ml.c4.xlarge",
        },
        "StoppingCondition": {"MaxRuntimeInSeconds": 24 * 60 * 60},
        "TrainingJobName": "neo",
        "TrainingJobStatus": "Completed",
        "TrainingJobArn": "arn:aws:sagemaker:us-west-2:336:training-job/neo",
        "OutputDataConfig": {"KmsKeyId": "", "S3OutputPath": "s3://place/output/neo"},
        "TrainingJobOutput": {"S3TrainingJobOutput": "s3://here/output.tar.gz"},
    }
    sagemaker_session.sagemaker_client.describe_training_job = Mock(
        name="describe_training_job", return_value=returned_job_description
    )

    estimator = PyTorch.attach(training_job_name="neo", sagemaker_session=sagemaker_session)
    assert estimator.latest_training_job.job_name == "neo"
    assert estimator.py_version == PYTHON_VERSION
    assert estimator.framework_version == pytorch_version
    assert estimator.role == "arn:aws:iam::366:role/SageMakerRole"
    assert estimator.train_instance_count == 1
    assert estimator.train_max_run == 24 * 60 * 60
    assert estimator.input_mode == "File"
    assert estimator.base_job_name == "neo"
    assert estimator.output_path == "s3://place/output/neo"
    assert estimator.output_kms_key == ""
    assert estimator.hyperparameters()["training_steps"] == "100"
    assert estimator.source_dir == "s3://some/sourcedir.tar.gz"
    assert estimator.entry_point == "iris-dnn-classifier.py"


def test_attach_wrong_framework(sagemaker_session):
    rjd = {
        "AlgorithmSpecification": {
            "TrainingInputMode": "File",
            "TrainingImage": "1.dkr.ecr.us-west-2.amazonaws.com/sagemaker-mxnet-py2-cpu:1.0.4",
        },
        "HyperParameters": {
            "sagemaker_submit_directory": '"s3://some/sourcedir.tar.gz"',
            "checkpoint_path": '"s3://other/1508872349"',
            "sagemaker_program": '"iris-dnn-classifier.py"',
            "sagemaker_enable_cloudwatch_metrics": "false",
            "sagemaker_container_log_level": '"logging.INFO"',
            "training_steps": "100",
            "sagemaker_region": '"us-west-2"',
        },
        "RoleArn": "arn:aws:iam::366:role/SageMakerRole",
        "ResourceConfig": {
            "VolumeSizeInGB": 30,
            "InstanceCount": 1,
            "InstanceType": "ml.c4.xlarge",
        },
        "StoppingCondition": {"MaxRuntimeInSeconds": 24 * 60 * 60},
        "TrainingJobName": "neo",
        "TrainingJobStatus": "Completed",
        "TrainingJobArn": "arn:aws:sagemaker:us-west-2:336:training-job/neo",
        "OutputDataConfig": {"KmsKeyId": "", "S3OutputPath": "s3://place/output/neo"},
        "TrainingJobOutput": {"S3TrainingJobOutput": "s3://here/output.tar.gz"},
    }
    sagemaker_session.sagemaker_client.describe_training_job = Mock(
        name="describe_training_job", return_value=rjd
    )

    with pytest.raises(ValueError) as error:
        PyTorch.attach(training_job_name="neo", sagemaker_session=sagemaker_session)
    assert "didn't use image for requested framework" in str(error)


def test_attach_custom_image(sagemaker_session):
    training_image = "pytorch:latest"
    returned_job_description = {
        "AlgorithmSpecification": {"TrainingInputMode": "File", "TrainingImage": training_image},
        "HyperParameters": {
            "sagemaker_submit_directory": '"s3://some/sourcedir.tar.gz"',
            "sagemaker_program": '"iris-dnn-classifier.py"',
            "sagemaker_s3_uri_training": '"sagemaker-3/integ-test-data/tf_iris"',
            "sagemaker_enable_cloudwatch_metrics": "false",
            "sagemaker_container_log_level": '"logging.INFO"',
            "sagemaker_job_name": '"neo"',
            "training_steps": "100",
            "sagemaker_region": '"us-west-2"',
        },
        "RoleArn": "arn:aws:iam::366:role/SageMakerRole",
        "ResourceConfig": {
            "VolumeSizeInGB": 30,
            "InstanceCount": 1,
            "InstanceType": "ml.c4.xlarge",
        },
        "StoppingCondition": {"MaxRuntimeInSeconds": 24 * 60 * 60},
        "TrainingJobName": "neo",
        "TrainingJobStatus": "Completed",
        "TrainingJobArn": "arn:aws:sagemaker:us-west-2:336:training-job/neo",
        "OutputDataConfig": {"KmsKeyId": "", "S3OutputPath": "s3://place/output/neo"},
        "TrainingJobOutput": {"S3TrainingJobOutput": "s3://here/output.tar.gz"},
    }
    sagemaker_session.sagemaker_client.describe_training_job = Mock(
        name="describe_training_job", return_value=returned_job_description
    )

    estimator = PyTorch.attach(training_job_name="neo", sagemaker_session=sagemaker_session)
    assert estimator.latest_training_job.job_name == "neo"
    assert estimator.image_name == training_image
    assert estimator.train_image() == training_image


@patch("sagemaker.pytorch.estimator.python_deprecation_warning")
def test_estimator_py2_warning(warning, sagemaker_session, pytorch_version):
    estimator = PyTorch(
        entry_point=SCRIPT_PATH,
        role=ROLE,
        sagemaker_session=sagemaker_session,
        train_instance_count=INSTANCE_COUNT,
        train_instance_type=INSTANCE_TYPE,
        framework_version=pytorch_version,
        py_version="py2",
    )

    assert estimator.py_version == "py2"
    warning.assert_called_with(estimator.__framework_name__, defaults.LATEST_PY2_VERSION)


@patch("sagemaker.pytorch.model.python_deprecation_warning")
def test_model_py2_warning(warning, sagemaker_session, pytorch_version):
    model = PyTorchModel(
        MODEL_DATA,
        role=ROLE,
        entry_point=SCRIPT_PATH,
        sagemaker_session=sagemaker_session,
        framework_version=pytorch_version,
        py_version="py2",
    )
    assert model.py_version == "py2"
    warning.assert_called_with(model.__framework_name__, defaults.LATEST_PY2_VERSION)


def test_pt_enable_sm_metrics(sagemaker_session, pytorch_full_version):
    pytorch = _pytorch_estimator(
        sagemaker_session, framework_version=pytorch_full_version, enable_sagemaker_metrics=True
    )
    assert pytorch.enable_sagemaker_metrics


def test_pt_disable_sm_metrics(sagemaker_session, pytorch_full_version):
    pytorch = _pytorch_estimator(
        sagemaker_session, framework_version=pytorch_full_version, enable_sagemaker_metrics=False
    )
    assert not pytorch.enable_sagemaker_metrics


def test_pt_disable_sm_metrics_if_pt_ver_is_less_than_1_15(sagemaker_session):
    for fw_version in ["1.1", "1.2"]:
        pytorch = _pytorch_estimator(sagemaker_session, framework_version=fw_version)
        assert pytorch.enable_sagemaker_metrics is None


def test_pt_enable_sm_metrics_if_fw_ver_is_at_least_1_15(sagemaker_session):
    for fw_version in ["1.3", "1.4", "2.0", "2.1"]:
        pytorch = _pytorch_estimator(sagemaker_session, framework_version=fw_version)
        assert pytorch.enable_sagemaker_metrics


def test_custom_image_estimator_deploy(sagemaker_session, pytorch_full_version):
    custom_image = "mycustomimage:latest"
    pytorch = _pytorch_estimator(sagemaker_session, framework_version=pytorch_full_version)
    pytorch.fit(inputs="s3://mybucket/train", job_name="new_name")
    model = pytorch.create_model(image=custom_image)
    assert model.image == custom_image<|MERGE_RESOLUTION|>--- conflicted
+++ resolved
@@ -374,11 +374,10 @@
     )
 
 
-<<<<<<< HEAD
-def test_train_image_default(sagemaker_session, pytorch_version, pytorch_py_version):
-=======
 def test_model_prepare_container_def_no_instance_type_or_image():
-    model = PyTorchModel(MODEL_DATA, role=ROLE, entry_point=SCRIPT_PATH)
+    model = PyTorchModel(
+        MODEL_DATA, role=ROLE, entry_point=SCRIPT_PATH, framework_version="1.3.1", py_version="py3",
+    )
 
     with pytest.raises(ValueError) as e:
         model.prepare_container_def()
@@ -387,8 +386,7 @@
     assert expected_msg in str(e)
 
 
-def test_train_image_default(sagemaker_session):
->>>>>>> dc444d7f
+def test_train_image_default(sagemaker_session, pytorch_version, pytorch_py_version):
     pytorch = PyTorch(
         entry_point=SCRIPT_PATH,
         framework_version=pytorch_version,
